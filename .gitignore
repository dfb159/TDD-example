# Byte-compiled / optimized / DLL files
__pycache__/
*.py[cod]
*$py.class

# C extensions
*.so

# Distribution / packaging
.Python
build/
develop-eggs/
dist/
downloads/
eggs/
.eggs/
lib/
lib64/
parts/
sdist/
var/
wheels/
share/python-wheels/
*.egg-info/
.installed.cfg
*.egg
MANIFEST

# PyInstaller
#  Usually these files are written by a python script from a template
#  before PyInstaller builds the exe, so as to inject date/other infos into it.
*.manifest
*.spec

# Installer logs
pip-log.txt
pip-delete-this-directory.txt

# Unit test / coverage reports
htmlcov/
.tox/
.nox/
.coverage
.coverage.*
.cache
nosetests.xml
coverage.xml
*.cover
*.py,cover
.hypothesis/
.pytest_cache/
cover/

# Translations
*.mo
*.pot

# Django stuff:
*.log
local_settings.py
db.sqlite3
db.sqlite3-journal

# Flask stuff:
instance/
.webassets-cache

# Scrapy stuff:
.scrapy

# Sphinx documentation
docs/_build/

# PyBuilder
.pybuilder/
target/

# Jupyter Notebook
.ipynb_checkpoints

# IPython
profile_default/
ipython_config.py

# pyenv
#   For a library or package, you might want to ignore these files since the code is
#   intended to run in multiple environments; otherwise, check them in:
# .python-version

# pipenv
#   According to pypa/pipenv#598, it is recommended to include Pipfile.lock in version control.
#   However, in case of collaboration, if having platform-specific dependencies or dependencies
#   having no cross-platform support, pipenv may install dependencies that don't work, or not
#   install all needed dependencies.
#Pipfile.lock

# poetry
#   Similar to Pipfile.lock, it is generally recommended to include poetry.lock in version control.
#   This is especially recommended for binary packages to ensure reproducibility, and is more
#   commonly ignored for libraries.
#   https://python-poetry.org/docs/basic-usage/#commit-your-poetrylock-file-to-version-control
#poetry.lock

# pdm
#   Similar to Pipfile.lock, it is generally recommended to include pdm.lock in version control.
#pdm.lock
#   pdm stores project-wide configurations in .pdm.toml, but it is recommended to not include it
#   in version control.
#   https://pdm.fming.dev/#use-with-ide
.pdm.toml

# PEP 582; used by e.g. github.com/David-OConnor/pyflow and github.com/pdm-project/pdm
__pypackages__/

# Celery stuff
celerybeat-schedule
celerybeat.pid

# SageMath parsed files
*.sage.py

# Environments
.env
.venv
env/
venv/
ENV/
env.bak/
venv.bak/

# Spyder project settings
.spyderproject
.spyproject

# Rope project settings
.ropeproject

# mkdocs documentation
/site

# mypy
.mypy_cache/
.dmypy.json
dmypy.json

# Pyre type checker
.pyre/

# pytype static type analyzer
.pytype/

# Cython debug symbols
cython_debug/

# PyCharm
#  JetBrains specific template is maintained in a separate JetBrains.gitignore that can
#  be found at https://github.com/github/gitignore/blob/main/Global/JetBrains.gitignore
#  and can be added to the global gitignore or merged into this file.  For a more nuclear
#  option (not recommended) you can uncomment the following to ignore the entire idea folder.
#.idea/

<<<<<<< HEAD
.vscode
=======
# temporary test files
tests/tmp
>>>>>>> b59401f3
<|MERGE_RESOLUTION|>--- conflicted
+++ resolved
@@ -159,9 +159,5 @@
 #  option (not recommended) you can uncomment the following to ignore the entire idea folder.
 #.idea/
 
-<<<<<<< HEAD
 .vscode
-=======
-# temporary test files
-tests/tmp
->>>>>>> b59401f3
+tests/tmp